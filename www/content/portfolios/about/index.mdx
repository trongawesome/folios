--- conflicted
+++ resolved
@@ -20,11 +20,7 @@
 
 Sincerely,
 
-<<<<<<< HEAD
--[Trong Nguyen](https://trongnguyen.co), the guy behind [Pafolios](https://twitter.com/trongawesome)
-=======
 -[Trong](https://trongnguyen.co), the guy behind [Pafolios](https://twitter.com/pafolios)
->>>>>>> 57694854
 
 ### Contact
 If you would like to submit a site, follow this link to submit. Otherwise, use this email address: [tantrongtt@gmail.com](mailto:tantrongtt@gmail.com) 
