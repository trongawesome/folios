import React from "react";
import { graphql, useStaticQuery } from "gatsby";
import styled from '@emotion/styled';
import mediaqueries from "@styles/media";
import { Link } from 'gatsby';

import Section from "@components/Section";
import SEO from "@components/SEO";
import Layout from "@components/Layout";
import ArticlesGradient from "@components/ArticlesGradient";
import PageHero from "../sections/others";

const seoImage = '/trongnguyen.co-seo-little-big-grid.jpg';

const siteQuery = graphql`
{
  allArticle(sort: {order: DESC, fields: date}) {
    edges {
      node {
        title
        date(formatString: "DD MMMM YYYY")
        slug
      }
    }
    totalCount
  }
  allSite {
    edges {
      node {
        siteMetadata {
          description
          title
          hero {
            maxWidth
          }
        }
      }
    }
  }
}
`;

const Archive = ({ location }) => {

  const result = useStaticQuery(siteQuery);
  const siteSEO = result.allSite.edges[0].node.siteMetadata;

  return (
    <Layout>
      <SEO
        pathname={location.pathname} 
        title={"Archives - " + siteSEO.title}
        description={siteSEO.description}
        image={seoImage}
      />
      <PageHero
        heading="Archives"
        subtitle={result.allArticle.totalCount + " articles."}
        maxWidth={siteSEO.hero.maxWidth}
      />
      <Section narrow>
        <Wrapper>
          {result.allArticle.edges.map((item, index) => (
            <ArticlesItem to={item.node.slug} data-a11y="false" key={index}>
              <Date>{item.node.date}</Date>
              <Title>{item.node.title}</Title>
            </ArticlesItem>
          ))}
        </Wrapper>
      </Section>
      <ArticlesGradient />
    </Layout>
  );
};

export default Archive;

const ArticlesItem = styled(Link)`
  z-index: 1;
  position: relative;
  display: grid;
  grid-template-columns: 160px 1fr;
  // grid-template-columns: 1fr;
  column-gap: 16px;
  margin-bottom: 24px;

  ${mediaqueries.tablet`
    grid-template-columns: 1fr;
    margin-bottom: 40px;
  `};
`;

const Date = styled.div`
  font-size: 16px;
  color: ${p => p.theme.colors.secondary};
  margin-bottom: 4px;
  padding-top: 3px;
`;

const Title = styled.h2`
  font-size: 18px;
  color: ${p => p.theme.colors.secondary};
<<<<<<< HEAD
  font-family: ${p => p.theme.fonts.title};
  font-weight: ${p => p.theme.fontsWeight.bold};
=======

  &:hover {
    color: ${p => p.theme.colors.accent};
  }
>>>>>>> eac51a65
`;

const Wrapper = styled.div`
  margin-bottom: 240px;
`;<|MERGE_RESOLUTION|>--- conflicted
+++ resolved
@@ -100,15 +100,12 @@
 const Title = styled.h2`
   font-size: 18px;
   color: ${p => p.theme.colors.secondary};
-<<<<<<< HEAD
   font-family: ${p => p.theme.fonts.title};
   font-weight: ${p => p.theme.fontsWeight.bold};
-=======
 
   &:hover {
     color: ${p => p.theme.colors.accent};
   }
->>>>>>> eac51a65
 `;
 
 const Wrapper = styled.div`
