--- conflicted
+++ resolved
@@ -37,15 +37,12 @@
           },
           ...rest
         }) => {
-<<<<<<< HEAD
           siteMetadata.feed_url = siteMetadata.siteUrl + '/rss.xml';
           siteMetadata.image_url =
             siteMetadata.siteUrl + '/icons/icon-512x512.png';
-=======
           const siteMetadataModified = siteMetadata;
           siteMetadataModified.feed_url = `${siteMetadata.siteUrl}/rss.xml`;
           siteMetadataModified.image_url = `${siteMetadata.siteUrl}/icons/icon-512x512.png`;
->>>>>>> 63ec11bc
 
           return {
             ...siteMetadataModified,
@@ -55,18 +52,6 @@
         feeds: [
           {
             serialize: ({ query: { site, allArticle } }) => {
-<<<<<<< HEAD
-              return allArticle.edges.map(edge => {
-                return Object.assign({}, edge.node, {
-                  description: edge.node.excerpt,
-                  date: edge.node.date,
-                  url: site.siteMetadata.siteUrl + edge.node.slug,
-                  guid: site.siteMetadata.siteUrl + edge.node.slug,
-                  // custom_elements: [{ "content:encoded": edge.node.body }],
-                  author: edge.node.author,
-                });
-              });
-=======
               return allArticle.edges
                 .filter(edge => !edge.node.secret)
                 .map(edge => {
@@ -80,7 +65,6 @@
                     author: edge.node.author,
                   };
                 });
->>>>>>> 63ec11bc
             },
             query: `
               {
